--- conflicted
+++ resolved
@@ -1,4 +1,3 @@
-<<<<<<< HEAD
 ﻿using System;
 using System.Collections.Generic;
 using System.Web;
@@ -93,151 +92,6 @@
                 }
                // Output modified message (to be subsituted for original in the source entity).
                 DebugHelpers.WriteLine("I18N.NuggetLocalizer.ProcessNuggets -- msgid: {0,35}, message: {1}", nugget.MsgId, message);
-                return HttpUtility.HtmlDecode(message);
-            });
-           // Return modified entity.
-            return entityOut;
-        }
-
-    #endregion
-
-    // Helpers
-
-        /// <summary>
-        /// Returns indication of whether the passed nugget is formatted or not.
-        /// </summary>
-        /// <param name="nugget">Subject nugget string.</param>
-        /// <returns>true if formatted nugget, otherwise false.</returns>
-        public static bool IsNuggetFormatted(string nugget)
-        {
-            return -1 != nugget.IndexOf(s_internalDelimiter[0]);
-        }
-
-        /// <summary>
-        /// Helper for converting the C printf-style %0, %1 ... style identifiers in a formatted nugget msgid string
-        /// to the .NET-style format items: {0}, {1} ...
-        /// </summary>
-        /// <remarks>
-        /// A formatted msgid may be in the form:
-        /// <para>
-        /// Enter between %1 and %0 characters
-        /// </para>
-        /// <para>
-        /// For which we return:
-        /// </para>
-        /// <para>
-        /// Enter between {1} and {0} characters
-        /// </para>
-        /// </remarks>
-        public static string ConvertIdentifiersInMsgId(string msgid)
-        {
-            // Convert %n style identifiers to {n} style.
-            return m_regexPrintfIdentifiers.Replace(msgid, delegate(Match match)
-	        {
-	            string s = match.Groups[1].Value;
-                double id;
-                if (ParseHelpers.TryParseDecimal(s, 1, s.Length -1 +1, out id)) {
-                    s = string.Format("{{{0}}}", id); }
-                return s;
-	        });
-        }
-
-    // Implementation
-
-        /// <summary>
-        /// Regex for helping replace %0 style identifiers with {0} style ones.
-        /// </summary>
-        protected static Regex m_regexPrintfIdentifiers = new Regex(
-            @"(%\d+)", 
-            RegexOptions.CultureInvariant);
-
-        /// <summary>
-        /// Sequence of chars used to delimit internal components of a Formatted nugget.
-        /// </summary>
-        public static string[] s_internalDelimiter = new string[] { "|||" };
-
-    }
-}
-=======
-﻿using System;
-using System.Web;
-using System.Text;
-using System.Text.RegularExpressions;
-using i18n.Helpers;
-using i18n.Domain.Concrete;
-
-namespace i18n
-{
-    /// <summary>
-    /// The i18n default implementaion of the INuggetLocalizer service.
-    /// </summary>
-    public class NuggetLocalizer : INuggetLocalizer
-    {
-        private i18nSettings _settings;
-
-        private ITextLocalizer _textLocalizer;
-
-        private NuggetParser _nuggetParser;
-
-        public NuggetLocalizer(
-            i18nSettings settings,
-            ITextLocalizer textLocalizer)
-        {
-            _settings = settings;
-            _textLocalizer = textLocalizer;
-
-            _nuggetParser = new NuggetParser(new NuggetTokens(
-			    _settings.NuggetBeginToken,
-			    _settings.NuggetEndToken,
-			    _settings.NuggetDelimiterToken,
-			    _settings.NuggetCommentToken),
-                NuggetParser.Context.ResponseProcessing);
-        }
-
-    #region [INuggetLocalizer]
-
-        public string ProcessNuggets(string entity, LanguageItem[] languages)
-        {
-           // Lookup any/all msgid nuggets in the entity and replace with any translated message.
-            string entityOut = _nuggetParser.ParseString(entity, delegate(string nuggetString, int pos, Nugget nugget, string i_entity)
-            {
-            // Formatted nuggets:
-            //
-            // A formatted nugget will be encountered here like this, say:
-            //
-            //    [[[Enter between %0 and %1 characters|||100|||6]]]
-            //
-            // while the original string in the code for this may have been:
-            //
-            //    [[[Enter between %0 and %1 characters|||{1}|||{2}]]]
-            //
-            // The canonical msgid part is that between the opening [[[ and the first |||:
-            //
-            //    Enter between %0 and %1 characters
-            //
-            // We use that for the lookup.
-            //
-                LanguageTag lt;
-                string message;
-               // Check for unit-test caller.
-                if (_textLocalizer == null) {
-                    return "test.message"; }
-               // Lookup resource using canonical msgid.
-				message = _textLocalizer.GetText(HttpUtility.HtmlDecode(nugget.MsgId), HttpUtility.HtmlDecode(nugget.Comment), languages, out lt) ?? nugget.MsgId;
-               //
-                if (nugget.IsFormatted) {
-                   // Convert any identifies in a formatted nugget: %0 -> {0}
-                    message = ConvertIdentifiersInMsgId(message);
-                   // Format the message.
-                    try {
-                        message = string.Format(message, nugget.FormatItems); }
-                    catch (FormatException /*e*/) {
-                        //message += string.Format(" [FORMAT EXCEPTION: {0}]", e.Message);
-                        message += "[FORMAT EXCEPTION]";
-                    }
-                }
-               // Output modified message (to be subsituted for original in the source entity).
-                DebugHelpers.WriteLine("I18N.NuggetLocalizer.ProcessNuggets -- msgid: {0,35}, message: {1}", nugget.MsgId, message);
 
                 if (_settings.VisualizeMessages)
                     message = string.Format("{0}{1}{0}", _settings.NuggetVisualizeToken, message);
@@ -305,5 +159,4 @@
         public static string[] s_internalDelimiter = new string[] { "|||" };
 
     }
-}
->>>>>>> a4600983
+}