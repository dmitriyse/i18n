--- conflicted
+++ resolved
@@ -10,7 +10,6 @@
 namespace i18n.Tests
 {
     [TestClass]
-<<<<<<< HEAD
     public class NuggetLocalizerTests
     {
         LanguageItem[] languages = LanguageItem.ParseHttpLanguageHeader("en");
@@ -67,6 +66,7 @@
             Assert.AreEqual("Will occur April every  years", post);
         }
 
+
         [TestMethod]
         [Description("Issue #169: Translate parameter.")]
         public void NuggetLocalizer_can_translate_parameter()
@@ -80,66 +80,8 @@
             Assert.AreEqual("!!ZipCode! is required!", post);
         }
 
-    }
-}
-=======
-    public class NuggetLocalizerTests
-    {
-        LanguageItem[] languages = LanguageItem.ParseHttpLanguageHeader("en");
-
-        [TestMethod]
-        public void NuggetLocalizer_can_process_nugget_singleline()
-        {
-            ITextLocalizer textLocalizer = new TextLocalizer_Mockup("xxx", "yyy");
-
-            i18n.NuggetLocalizer obj = new i18n.NuggetLocalizer(new i18nSettings(new WebConfigSettingService(null)), textLocalizer);
-
-            string pre = "[[[123]]] [[[456]]]";
-            string post = obj.ProcessNuggets(pre, languages);
-            Assert.AreEqual("xxx123yyy xxx456yyy", post);
-        }
-
-        [TestMethod]
-        public void NuggetLocalizer_can_process_nugget_multiline()
-        {
-            ITextLocalizer textLocalizer = new TextLocalizer_Mockup("xxx", "yyy");
-
-            i18n.NuggetLocalizer obj = new i18n.NuggetLocalizer(new i18nSettings(new WebConfigSettingService(null)), textLocalizer);
-
-            string pre = "[[[1\r\n2]]] [[[\r\n3]]]";
-            string post = obj.ProcessNuggets(pre, languages);
-            Assert.AreEqual("xxx1\r\n2yyy xxx\r\n3yyy", post);
-        }
-
-        [TestMethod]
-        [Description("Issue #165: Parsing a nugget with empty parameter in Response should not give format exception.")]
-        public void NuggetLocalizer_can_process_formatted_nugget_with_two_variables_firstempty_secondnonempty()
-        {
-            ITextLocalizer textLocalizer = new TextLocalizer_Mockup();
-
-            i18n.NuggetLocalizer obj = new i18n.NuggetLocalizer(new i18nSettings(new WebConfigSettingService(null)), textLocalizer);
-
-            string pre = "[[[Will occur %0 every %1 years||||||10///First variable is a month]]]";
-                // Value for first variable is missing.
-            string post = obj.ProcessNuggets(pre, languages);
-            Assert.AreEqual("Will occur  every 10 years", post);
-        }
-
-        [TestMethod]
-        [Description("Issue #165: Parsing a nugget with empty parameter in Response should not give format exception.")]
-        public void NuggetLocalizer_can_process_formatted_nugget_with_two_variables_firstnonempty_secondempty()
-        {
-            ITextLocalizer textLocalizer = new TextLocalizer_Mockup();
-
-            i18n.NuggetLocalizer obj = new i18n.NuggetLocalizer(new i18nSettings(new WebConfigSettingService(null)), textLocalizer);
-
-            string pre = "[[[Will occur %0 every %1 years|||April|||///First variable is a month]]]";
-                // Value for second variable is missing.
-            string post = obj.ProcessNuggets(pre, languages);
-            Assert.AreEqual("Will occur April every  years", post);
-        }
-
-        [TestMethod]
+		
+		[TestMethod]
         public void NuggetLocalizer_can_visualize_nugget()
         {
             ITextLocalizer textLocalizer = new TextLocalizer_Mockup("xxx", "yyy");
@@ -154,6 +96,6 @@
             string post = obj.ProcessNuggets(pre, languages);
             Assert.AreEqual("!xxx123yyy! !xxx456yyy!", post);
         }
+
     }
-}
->>>>>>> a4600983
+}